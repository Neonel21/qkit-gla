# QTLAB class for remote access of an TIP temperature control server,
# Author: HR @ KIT 2011
import qkit
from qkit.core.instrument_base import Instrument
import socket
import time
import types
from numpy import arange, size, linspace, sqrt, ones, delete, append, argmin, array, abs
import logging

try:
    import cPickle as pickle
except:
    import pickle


class Error(Exception):
    def __init__(self, value):
        self.value = value

    def __str__(self):
        return repr(self.value)


# zero.1 version of a remote tip command


RANGE = {0: 0.02,
         1: 0.2,
         2: 2,
         3: 20,
         4: 200,
         5: 2e3,
         6: 20e3,
         7: 200e3,
         8: 2e6,
         9: 20e6
         }


class tip_client(Instrument):
    '''
        This is the remote tip client to connect to the TIP temperature control program

        Usage:
        Initialize with
        <name> = instruments.create('<name>', 'TIP_client', address='IP address', port='PORT')
    '''

    def __init__(self, name, address="localhost", port=9999):
        # logging.info(__name__ + ' : Initializing TIP client')
        Instrument.__init__(self, name, tags=['physical'])

        # Add some global constants
        self._address = address
        self._port = port

        self.reconnect(address, port)
        self.add_function('reconnect')
        self.add_function('send')
        self.add_function('recv')
        self.add_function('r_set_T')
        self.add_function('r_get_T')
        self.add_function('new_T')
        self.add_function('close')
        self.add_function('autorange')
        self.add_function('set_interval_scanning')
        self.add_function('set_interval_base')
        self.add_function('set_interval_off')
        self.add_function('measure')
<<<<<<< HEAD
        self.add_function('get_all')
        
=======

>>>>>>> 0a830520
        self.add_parameter('T',
                           flags=Instrument.FLAG_GETSET,
                           type=types.FloatType,
                           units='K'
                           )
        self.add_parameter('P',
                           flags=Instrument.FLAG_GETSET,
                           type=types.FloatType,
                           units=''
                           )
        self.add_parameter('I',
                           flags=Instrument.FLAG_GETSET,
                           type=types.FloatType,
                           units=''
                           )
        self.add_parameter('D',
                           flags=Instrument.FLAG_GETSET,
                           type=types.FloatType,
                           units=''
                           )
        self.add_parameter('interval', type=types.FloatType,
                           flags=Instrument.FLAG_GETSET, units="s",
                           channels=(1, 5), channel_prefix='T%d_')
        self.add_parameter('range', type=types.IntType,
                           flags=Instrument.FLAG_GETSET,
                           channels=(1, 5), channel_prefix='T%d_')
        self.add_parameter('excitation', type=types.IntType,
                           flags=Instrument.FLAG_GETSET,
                           channels=(1, 5), channel_prefix='T%d_')
        self.add_parameter('temperature', type=types.FloatType,
                           flags=Instrument.FLAG_GET, units="K",
                           channels=(1, 5), channel_prefix='T%d_')

        self.T = 0.0

    def reconnect(self, HOST=None, PORT=None):
        try:
            self.sock.close()
        except:
            pass
        if HOST is None: HOST = self._address
        if PORT is None: PORT = self._port

        try:
            # Create a socket (SOCK_STREAM means a TCP socket)
            self.sock = socket.socket(socket.AF_INET, socket.SOCK_STREAM)
            # Connect to server and send data
            self.sock.connect((HOST, PORT))
            print("TIP client connected to TIP server at %s port %d\n" % (HOST, PORT))
        except:
            raise

    # generic com comands

    def send(self, send_cmd):
        self.sock.send(send_cmd + "\n")

    def recv(self):
        # Receive data from the server and shut down
        rdata = self.sock.recv(8192 * 10)
        string = rdata
        return string.strip()

    # get and set Temperature

    def r_set_T(self, T):
        self.T = T
        if T > 0.7: return None
        self.send("SET/PID/TCTRL/%s" % str(T))
        if not int(self.recv()) == 1:
            raise Error("communication error")

    def r_get_T(self):
        self.send("get/T//T")
        return float(self.recv())

    def new_T(self, T, dT_max=0.0005):
        def rms(Ts):
            return sqrt(sum(Ts * Ts) / len(Ts))

        Ts = ones(20)
        settling_time = time.time()
        print "T set to ", T,
        self.r_set_T(T)

        T_current = self.r_get_T()
        print T_current
        # qkit.flow.sleep(15)
        # print T_current
        while (True):
            T_current = self.r_get_T()
            Ts = delete(append(Ts, T_current), 0)
            rmsTs = rms(Ts)

            if abs(rmsTs - T) > dT_max:
                print "dT > dT_max(%.5f): %.5f at Tctl: %.5f Curr T: %.5f" % (dT_max, rmsTs - T, T, T_current)
                qkit.flow.sleep(2)
            else:
                break
        print "settling time:", time.time() - settling_time

    def close(self):
        self.sock.close()

    def do_set_T(self, val):
        try:
            self.r_set_T(val)
            self.T = self.r_get_T()
            return self.T
        except ValueError:
            logging.warning('TIP connection probably lost. Nothing set.')
            return False

    def do_get_T(self):
        try:
            self.T = self.get_T4_temperature()
        except ValueError:
            logging.warning('TIP connection probably lost. Returning temperature 0 K.')
            self.T = 0
        return self.T

    def get_PID_params(self):
        self.send("GET/PID/ALL")
        return pickle.loads(self.recv())

    def do_get_P(self):
        self.send("GET/PID/P")
        return float(self.recv())

    def do_set_P(self, P):
        self.send("SET/PID/P/%.8e" % P)
        return bool(self.recv())

    def do_get_I(self):
        self.send("GET/PID/I")
        return float(self.recv())

    def do_set_I(self, I):
        self.send("SET/PID/I/%.8e" % I)
        return bool(self.recv())

    def do_get_D(self):
        self.send("GET/PID/D")
        return float(self.recv())

    def do_set_D(self, D):
        self.send("SET/PID/D/%.8e" % D)
        return bool(self.recv())

    # bridge settings for different channels

    def do_get_interval(self, channel):
        self.send("GET/T/%i/INTERVAL" % channel)
        return float(self.recv())

    def do_set_interval(self, interval, channel):
        '''
        set the measurement interval of the specified channel. Unit is seconds.
        '''
        self.send("SET/T/%i/INTERVAL/%.8e" % (channel, interval))
        return bool(self.recv())

    def do_get_range(self, channel):
        self.send("GET/T/%i/RANGE" % channel)
        return float(self.recv())

    def do_set_range(self, range, channel):
        '''
        Set the resistance range of the specified channel. Check RANGE dict for help.
        '''
        self.send("SET/T/%i/Range/%i" % (channel, range))
        return bool(self.recv())

    def do_get_excitation(self, channel):
        self.send("GET/T/%i/EX" % channel)
        return float(self.recv())

    def do_set_excitation(self, excitation, channel):
        '''
        set the measurement excitation of the specified channel.
        -1: Excitation off
        -1: (excitation off)
        0:3uV
        1:10uV
        2:30uV
        3:100uV
        4:300uV
        5:1 mV
        6:3 mV
        7:10 mV
        8:30 mV
        '''
        self.send("SET/T/%i/EX/%i" % (channel, excitation))
        return bool(self.recv())
<<<<<<< HEAD
    
    def do_get_temperature(self,channel):
        self.send("get/T/%i/T"%channel)
        return float(self.recv())
    
=======

>>>>>>> 0a830520
    def autorange(self):
        '''
        Does one single autorange cycle by looking at all resistance values. THIS IS NOT A PERMANENT SETTING!
        Prints if it changes something
        '''
        self.send('G/T/:/ALL')
        time.sleep(.1)
        x = pickle.loads(self.recv())
        for y in x:
            if (y['last_Res'] / RANGE[y['range']]) < 0.01 or (y['last_Res'] / RANGE[y['range']]) > 50:
                newrange = max(4, RANGE.keys()[
                    argmin(abs(y['last_Res'] / array(RANGE.values()) - 1))])  # we take a minimum RANGE setting of 4
                print "%s has a R_meas/R_ref value of %.4f and is set to range %i but I would set it to %i." % (
                    y['name'], y['last_Res'] / RANGE[y['range']], y['range'], newrange)
                self.do_set_range(newrange, y['channel'])

    def set_interval_scanning(self):
        '''
        Sets the measurement intervals to repeatedly scan through all channels.
        '''
        for i in range(1, 6):
            self.do_set_interval(1, i)

    def set_interval_base(self):
        '''
        Sets the measurement intervals to monitor base and measure other channels from time to time
        '''
        self.do_set_interval(600, 1)
        self.do_set_interval(600, 2)
        self.do_set_interval(600, 3)
        self.do_set_interval(1, 4)
        self.do_set_interval(120, 5)

    def set_interval_off(self):
        '''
        Sets the measurement intervals to measure nothing.
        '''
        for i in range(1, 6):
            self.do_set_interval(0, i)

    def measure(self, channels=None):
        if channels is None:
            channels = range(1, 6)
        if type(channels) is int:
            channels = [channels]
        for c in channels:
<<<<<<< HEAD
            self.send("set/therm/%i/schedule"%c)
            self.recv()
    
    def get_all(self):
        for ch in range(1,6):
            for value in ['range','interval','excitation','temperature']:
                self.get("T%i_%s"%(ch,value))
        for value in ['P','I','D','T']:
            self.get(value)
=======
            self.send("set/therm/%i/schedule" % c)
            self.recv()
>>>>>>> 0a830520
<|MERGE_RESOLUTION|>--- conflicted
+++ resolved
@@ -13,14 +13,12 @@
 except:
     import pickle
 
-
 class Error(Exception):
     def __init__(self, value):
         self.value = value
 
     def __str__(self):
         return repr(self.value)
-
 
 # zero.1 version of a remote tip command
 
@@ -68,12 +66,8 @@
         self.add_function('set_interval_base')
         self.add_function('set_interval_off')
         self.add_function('measure')
-<<<<<<< HEAD
         self.add_function('get_all')
         
-=======
-
->>>>>>> 0a830520
         self.add_parameter('T',
                            flags=Instrument.FLAG_GETSET,
                            type=types.FloatType,
@@ -108,7 +102,7 @@
                            channels=(1, 5), channel_prefix='T%d_')
 
         self.T = 0.0
-
+    
     def reconnect(self, HOST=None, PORT=None):
         try:
             self.sock.close()
@@ -116,7 +110,7 @@
             pass
         if HOST is None: HOST = self._address
         if PORT is None: PORT = self._port
-
+        
         try:
             # Create a socket (SOCK_STREAM means a TCP socket)
             self.sock = socket.socket(socket.AF_INET, socket.SOCK_STREAM)
@@ -268,15 +262,11 @@
         '''
         self.send("SET/T/%i/EX/%i" % (channel, excitation))
         return bool(self.recv())
-<<<<<<< HEAD
     
     def do_get_temperature(self,channel):
         self.send("get/T/%i/T"%channel)
         return float(self.recv())
     
-=======
-
->>>>>>> 0a830520
     def autorange(self):
         '''
         Does one single autorange cycle by looking at all resistance values. THIS IS NOT A PERMANENT SETTING!
@@ -323,8 +313,7 @@
         if type(channels) is int:
             channels = [channels]
         for c in channels:
-<<<<<<< HEAD
-            self.send("set/therm/%i/schedule"%c)
+            self.send("set/therm/%i/schedule" % c)
             self.recv()
     
     def get_all(self):
@@ -332,8 +321,4 @@
             for value in ['range','interval','excitation','temperature']:
                 self.get("T%i_%s"%(ch,value))
         for value in ['P','I','D','T']:
-            self.get(value)
-=======
-            self.send("set/therm/%i/schedule" % c)
-            self.recv()
->>>>>>> 0a830520
+            self.get(value)